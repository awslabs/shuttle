use crate::current::get_name_for_task;
use crate::runtime::execution::{ExecutionState, TASK_ID_TO_TAGS};
use crate::runtime::storage::{AlreadyDestructedError, StorageKey, StorageMap};
use crate::runtime::task::clock::VectorClock;
use crate::runtime::task::labels::Labels;
use crate::runtime::thread;
use crate::runtime::thread::continuation::{ContinuationPool, PooledContinuation};
use crate::thread::LocalKey;
use bitvec::prelude::*;
use std::any::Any;
use std::backtrace::Backtrace;
use std::cell::RefCell;
use std::collections::HashMap;
use std::fmt::Debug;
use std::future::Future;
use std::hash::{DefaultHasher, Hash, Hasher};
use std::panic::Location;
use std::rc::Rc;
use std::sync::Arc;
use std::task::{Context, Waker};
use tracing::{error_span, event, field, Level, Span};

pub(crate) mod clock;
pub(crate) mod labels;
pub(crate) mod waker;
use waker::make_waker;

// A note on terminology: we have competing notions of threads floating around. Here's the
// convention for disambiguating them:
// * A "thread" is a user-level unit of concurrency. User code creates threads, passes data
//   between them, etc.
// * A "future" is another user-level unit of concurrency, corresponding directly to Rust's notion
//   in std::future::Future. A future has a single method `poll` that can be used to resume
//   executing its computation. Both futures and threads are implemented in Task,
//   which wraps a continuation that is resumed when the task is scheduled.
// * A "task" is the Shuttle executor's reflection of a user-level unit of concurrency. Each task
//   has a corresponding continuation, which is the user-level code it runs, as well as a state like
//   "blocked", "runnable", etc. Scheduling algorithms take as input the state of all tasks
//   and decide which task should execute next. A context switch is when one task stops executing
//   and another begins.
// * A "continuation" is a low-level implementation of green threading for concurrency. Each
//   Task contains a corresponding continuation. When the Shuttle executor context switches to a
//   Task, the executor resumes that task's continuation until it yields, which happens when its
//   thread decides it might want to context switch (e.g., because it's blocked on a lock).

pub(crate) const DEFAULT_INLINE_TASKS: usize = 16;

/// A reserved label that is used to assign readable names to tasks for debugging.
///
/// To make debugging easier, if a task is assigned a `TaskName(s)` Label,
/// Shuttle will display the String `s` in addition to the `TaskId` in debug output.
#[derive(Clone, PartialEq, Eq)]
pub struct TaskName(String);

impl From<String> for TaskName {
    fn from(s: String) -> Self {
        Self(s)
    }
}

impl From<&str> for TaskName {
    fn from(s: &str) -> Self {
        Self(String::from(s))
    }
}

impl std::fmt::Debug for TaskName {
    fn fmt(&self, f: &mut std::fmt::Formatter<'_>) -> std::fmt::Result {
        write!(f, "{}", self.0)
    }
}

impl From<TaskName> for String {
    fn from(task_name: TaskName) -> Self {
        task_name.0
    }
}

impl<'a> From<&'a TaskName> for &'a String {
    fn from(task_name: &'a TaskName) -> Self {
        &task_name.0
    }
}

/// A special label that can be used to set labels for a task when it is spawned.
///
/// By default, when a task or thread T is spawned, it inherits all labels from its parent.
/// It's often useful to modify or add new Labels to T.  One approach is to put label changes
/// at the beginning of the closure that is passed to `spawn`, but this approach has the drawback
/// that the changes are applied only when T is first selected for execution, and the closure
/// is invoked.  To overcome this drawback, we introduce the `ChildLabelFn` label.  If a parent
/// task or thread has a `ChildLabelFn` set when it spawns a new child task or thread, the
/// child's label set at spawn time will be modified by applying the function inside the `ChildLabelFn`.
///
/// # Example
/// The following example shows how a `ChildLabelFn` can be used to set up names for the next child(ren)
/// that will be spawned by a parent task.
/// ```
/// # use shuttle::current::{me, set_label_for_task, get_name_for_task, ChildLabelFn, TaskName};
/// # use std::sync::Arc;
/// // In the parent, set up a `ChildLabelFn` that assigns a name to the child task
/// shuttle::check_dfs(|| {
///   set_label_for_task(me(), ChildLabelFn(Arc::new(|_task_id, labels| { labels.insert(TaskName::from("ChildTask")); })));
///   shuttle::thread::spawn(|| {
///     assert_eq!(get_name_for_task(me()).unwrap(), TaskName::from("ChildTask")); // child task already has the name
///     // ... rest of child
///   }).join().unwrap();
/// }, None);
/// ```
#[derive(Clone)]
#[allow(clippy::type_complexity)]
pub struct ChildLabelFn(pub Arc<dyn Fn(TaskId, &mut Labels) + 'static>);

impl Debug for ChildLabelFn {
    fn fmt(&self, f: &mut std::fmt::Formatter<'_>) -> std::fmt::Result {
        write!(f, "ChildLabelFn")
    }
}

/// A `Tag` is an optional piece of metadata associated with a task (a thread or spawned future) to
/// aid debugging.
///
/// It is automatically implemented for types which implement `Taggable` and are `Any`.
///
/// When set, the tag will be included in the [Debug] representation of [TaskId]s, which can help
/// identify tasks in failing Shuttle tests. A task's [Tag] can be set with the
/// [set_tag_for_current_task](crate::current::set_tag_for_current_task) function. Newly spawned
/// threads and futures inherit the tag of their parent at spawn time.
#[deprecated]
#[allow(deprecated)]
pub trait Tag: Taggable {
    /// Return the tag as `Any`, typically so that it can be downcast to a known concrete type
    fn as_any(&self) -> &dyn Any;
}
/// `Taggable` is a marker trait which types implementing `Tag` have to implement.
/// It exists since we both want to provide a blanket implementation of `as_any`, and have users
/// opt in to a type being able to be used as a tag. If we did not have this trait, then `Tag`
/// would be automatically implemented for most types (as most types are `Debug + Any`), which
/// opens up for accidentally using a type which was not intended to be used as a tag as a tag.
#[deprecated]
pub trait Taggable: Debug {}

#[allow(deprecated)]
impl<T> Tag for T
where
    T: Taggable + Any,
{
    fn as_any(&self) -> &dyn Any {
        self
    }
}

/// A task signature is an identifier that is intended to be *mostly* stable across executions
/// and allow for categorization of tasks according to how they were created. It provides two
/// levels of granularity: static (compile-time) spawn location and dynamic (run-time) context where
/// that spawn location was reached. The static spawn location and signature are each represented
/// by a u64 so that the details of how they are computed can be non-breaking changes in the future.
/// Hashes are all pre-computed for fast checking of equality of signatures at runtime.
#[derive(Debug, Clone)]
pub(crate) struct TaskSignature {
    /// The task creation stack is a tuple of (create location, number of tasks created at that location in the parent)
    task_creation_stack: Vec<(&'static Location<'static>, u32)>,
    spawn_call_site_hash: u64,
    signature_hash: u64,
    child_counters: HashMap<&'static Location<'static>, u32>,
}

impl TaskSignature {
    pub(crate) fn new_parentless(spawn_call_site: &'static Location<'static>) -> TaskSignature {
        let mut hasher = DefaultHasher::new();
        let task_creation_stack = vec![(spawn_call_site, 0)];
        task_creation_stack.hash(&mut hasher);
        let signature_hash = hasher.finish();
        spawn_call_site.hash(&mut hasher);

        Self {
            task_creation_stack,
            spawn_call_site_hash: hasher.finish(),
            signature_hash,
            child_counters: HashMap::new(),
        }
    }

    pub(crate) fn new_child(&mut self, spawn_call_site: &'static Location<'static>) -> Self {
        let mut hasher = DefaultHasher::new();
        let counter = self
            .child_counters
            .entry(spawn_call_site)
            .and_modify(|c| *c += 1)
            .or_insert(1);
        let mut task_creation_stack = self.task_creation_stack.clone();
        task_creation_stack.push((spawn_call_site, *counter));

        spawn_call_site.hash(&mut hasher);
        let spawn_call_site_hash = hasher.finish();

        task_creation_stack.hash(&mut hasher);

        Self {
            task_creation_stack,
            spawn_call_site_hash,
            signature_hash: hasher.finish(),
            child_counters: HashMap::new(),
        }
    }

    /// Hash of the static location within the source code where the task was spawned
    pub(crate) fn static_create_location_hash(&self) -> u64 {
        self.spawn_call_site_hash
    }

    /// Combined signature of the static location and dynamic context
    /// context where the task was spawned.
    pub(crate) fn signature_hash(self: &TaskSignature) -> u64 {
        self.signature_hash
    }
}

impl Hash for TaskSignature {
    fn hash<H: Hasher>(&self, state: &mut H) {
        self.task_creation_stack.hash(state);
    }
}

impl PartialEq for TaskSignature {
    fn eq(&self, other: &Self) -> bool {
        self.signature_hash == other.signature_hash
    }
}

impl Eq for TaskSignature {}

/// A `Task` represents a user-level unit of concurrency. Each task has an `id` that is unique within
/// the execution, and a `state` reflecting whether the task is runnable (enabled) or not.
#[derive(Debug)]
pub struct Task {
    pub(super) id: TaskId,
    pub(super) state: TaskState,
    pub(super) detached: bool,
    park_state: ParkState,

    pub(super) continuation: Rc<RefCell<PooledContinuation>>,

    pub(crate) clock: VectorClock,

    waiter: Option<TaskId>,

    waker: Waker,
    // Remember whether the waker was invoked while we were running
    woken: bool,

    name: Option<String>,

    local_storage: StorageMap,

    // The `Span` which looks like this: step{task=task_id}, or, if step count recording is enabled, like this:
    // step{task=task_id i=step_count}. Becomes the parent of the spans created by the `Task`.
    pub(crate) step_span: Span,

    // The current `Span` "stack" of the `Task`.
    // `Span`s are stored such that the `Task`s current `Span` is at `span_stack[0]`, that `Span`s parent (if it exists)
    // is at `span_stack[1]`, and so on, until `span_stack[span_stack.len()-1]`, which is the "outermost" (left-most when printed)
    // `Span`. This means that `span_stack[span_stack.len()-1]` will usually be the `Span` saying `execution{i=X}`.
    // We `pop` it empty when resuming a `Task`, and `push` + `exit` `tracing::Span::current()`
    // until there is no entered `Span` when we switch out of the `Task`.
    // There are two things to note:
    // 1: We have to own the `Span`s (versus storing `Id`s) for the `Span` to not get dropped while the task is switched out.
    // 2: We have to store the stack of `Span`s in order to return to the correct `Span` once the `Entered<'_>` from an
    //    `instrument`ed future is dropped.
    pub(super) span_stack: Vec<Span>,

    // Arbitrarily settable tag which is inherited from the parent.
    #[allow(deprecated)]
    tag: Option<Arc<dyn Tag>>,

<<<<<<< HEAD
    // If `RUST_BACKTRACE`/`RUST_LIB_BACKTRACE` is set then this will be populated on task block.
    pub(crate) backtrace: Backtrace,
=======
    /// The signature of a Task; this is an identifier that is *not* guaranteed to be unique but should be *mostly*
    /// stable across iterations in a single Shuttle test. Tasks with the same signature are very likely to exhibit
    /// similar behavior
    pub(crate) signature: TaskSignature,
>>>>>>> 253e65dc
}

#[allow(deprecated)]
impl Task {
    /// Create a task from a continuation
    #[allow(clippy::too_many_arguments)]
    fn new(
        f: Box<dyn FnOnce() + 'static>,
        stack_size: usize,
        id: TaskId,
        name: Option<String>,
        clock: VectorClock,
        parent_span_id: Option<tracing::span::Id>,
        schedule_len: usize,
        tag: Option<Arc<dyn Tag>>,
        parent_task_id: Option<TaskId>,
        signature: TaskSignature,
    ) -> Self {
        #[cfg(all(any(test, feature = "vector-clocks"), not(feature = "bench-no-vector-clocks")))]
        assert!(id.0 < clock.time.len());
        let mut continuation = ContinuationPool::acquire(stack_size);
        continuation.initialize(f);
        let waker = make_waker(id);
        let continuation = Rc::new(RefCell::new(continuation));

        let step_span =
            error_span!(parent: parent_span_id.clone(), "step", task = format!("{:?}", id), i = field::Empty);
        // Note that this is slightly lazy — we are starting storing at the step_span, but could have gotten the
        // full `Span` stack and stored that. It should be fine, but if any issues arise, then full storing should
        // be tried.
        let span_stack = vec![step_span.clone()];

        let mut task = Self {
            id,
            state: TaskState::Runnable,
            continuation,
            clock,
            waiter: None,
            waker,
            woken: false,
            detached: false,
            park_state: ParkState::default(),
            name,
            step_span,
            span_stack,
            local_storage: StorageMap::new(),
            tag: None,
<<<<<<< HEAD
            backtrace: Backtrace::disabled(),
=======
            signature,
>>>>>>> 253e65dc
        };

        if let Some(tag) = tag {
            task.set_tag(tag);
        }

        // Note: the tests for the task signature in [`crate::tests::basic::task`] depend on tracing the task signature and creation point here
        error_span!(parent: parent_span_id, "new_task", parent = ?parent_task_id, i = schedule_len).in_scope(
            || event!(Level::INFO, task_id = ?task.id, signature = task.signature.signature_hash(), static_create_location = task.signature.static_create_location_hash(), "created task"),
        );

        task
    }

    #[allow(clippy::too_many_arguments)]
    pub(crate) fn from_closure(
        f: Box<dyn FnOnce() + 'static>,
        stack_size: usize,
        id: TaskId,
        name: Option<String>,
        clock: VectorClock,
        parent_span_id: Option<tracing::span::Id>,
        schedule_len: usize,
        tag: Option<Arc<dyn Tag>>,
        parent_task_id: Option<TaskId>,
        signature: TaskSignature,
    ) -> Self {
        Self::new(
            f,
            stack_size,
            id,
            name,
            clock,
            parent_span_id,
            schedule_len,
            tag,
            parent_task_id,
            signature,
        )
    }

    #[allow(clippy::too_many_arguments)]
    pub(crate) fn from_future<F>(
        future: F,
        stack_size: usize,
        id: TaskId,
        name: Option<String>,
        clock: VectorClock,
        parent_span_id: Option<tracing::span::Id>,
        schedule_len: usize,
        tag: Option<Arc<dyn Tag>>,
        parent_task_id: Option<TaskId>,
        signature: TaskSignature,
    ) -> Self
    where
        F: Future<Output = ()> + 'static,
    {
        let mut future = Box::pin(future);

        Self::new(
            Box::new(move || {
                let waker = ExecutionState::with(|state| state.current_mut().waker());
                let cx = &mut Context::from_waker(&waker);
                while future.as_mut().poll(cx).is_pending() {
                    ExecutionState::with(|state| state.current_mut().sleep_unless_woken());
                    thread::switch();
                }
            }),
            stack_size,
            id,
            name,
            clock,
            parent_span_id,
            schedule_len,
            tag,
            parent_task_id,
            signature,
        )
    }

    /// Returns the identifier of this task.
    pub fn id(&self) -> TaskId {
        self.id
    }

    pub(crate) fn runnable(&self) -> bool {
        self.state == TaskState::Runnable
    }

    pub(crate) fn blocked(&self) -> bool {
        matches!(self.state, TaskState::Blocked { .. })
    }

    pub(crate) fn can_spuriously_wakeup(&self) -> bool {
        match self.state {
            TaskState::Blocked { allow_spurious_wakeups } => allow_spurious_wakeups,
            _ => false,
        }
    }

    pub(crate) fn sleeping(&self) -> bool {
        self.state == TaskState::Sleeping
    }

    pub(crate) fn finished(&self) -> bool {
        self.state == TaskState::Finished
    }

    pub(crate) fn detach(&mut self) {
        self.detached = true;
    }

    pub(crate) fn abort(&mut self) {
        // TODO: Change into actually aborting
        self.detach();
    }

    pub(crate) fn waker(&self) -> Waker {
        self.waker.clone()
    }

    /// Block the current thread. If `allow_spurious_wakeups` is true, then the scheduler is
    /// permitted to spuriously wake up the thread (though it will still not count as a live thread
    /// for deadlock detection purposes for as long as it remains blocked).
    pub(crate) fn block(&mut self, allow_spurious_wakeups: bool) {
        // `Backtrace::capture()` is a noop (it returns the constant `disabled()`) if `RUST_BACKTRACE`/`RUST_LIB_BACKTRACE` is not set.
        self.backtrace = Backtrace::capture();

        assert!(self.state != TaskState::Finished);
        self.state = TaskState::Blocked { allow_spurious_wakeups };
    }

    pub(crate) fn sleep(&mut self) {
        // `Backtrace::capture()` is a noop (it returns the constant `disabled()`) if `RUST_BACKTRACE`/`RUST_LIB_BACKTRACE` is not set.
        self.backtrace = Backtrace::capture();

        assert!(self.state != TaskState::Finished);
        self.state = TaskState::Sleeping;
    }

    pub(crate) fn unblock(&mut self) {
        // Note we don't assert the task is blocked here. For example, a task invoking its own waker
        // will not be blocked when this is called.
        assert!(self.state != TaskState::Finished);
        self.state = TaskState::Runnable;

        // When a task gets unblocked, it's definitely no longer blocked in a call to `park`. This
        // is necessary to do here because a parked task could be spuriously woken up outside of the
        // `unpark` path. If it later becomes blocked by something else, we don't want a later
        // `unpark` to be able to unblock the task.
        self.park_state.blocked_in_park = false;
    }

    pub(crate) fn finish(&mut self) {
        assert!(self.state != TaskState::Finished);
        self.state = TaskState::Finished;
    }

    /// Potentially put this task to sleep after it was polled by the executor, unless someone has
    /// called its waker first.
    ///
    /// A synchronous Task should never call this, because we want threads to be enabled-by-default
    /// to avoid bugs where Shuttle incorrectly omits a potential execution.
    pub(crate) fn sleep_unless_woken(&mut self) {
        let was_woken = std::mem::replace(&mut self.woken, false);
        if !was_woken {
            self.sleep();
        }
    }

    /// Remember that our waker has been called, and so we should not block the next time the
    /// executor tries to put us to sleep.
    pub(super) fn wake(&mut self) {
        self.woken = true;
        if self.state == TaskState::Sleeping {
            self.unblock();
        }
    }

    /// Register a waiter for this thread to terminate. Returns a boolean indicating whether the
    /// waiter should block or not. If false, this task has already finished, and so the waiter need
    /// not block.
    pub(crate) fn set_waiter(&mut self, waiter: TaskId) -> bool {
        assert!(
            self.waiter.is_none() || self.waiter == Some(waiter),
            "Task cannot have more than one waiter"
        );
        if self.finished() {
            false
        } else {
            self.waiter = Some(waiter);
            true
        }
    }

    pub(crate) fn take_waiter(&mut self) -> Option<TaskId> {
        self.waiter.take()
    }

    pub(crate) fn name(&self) -> Option<String> {
        self.name.clone()
    }

    /// Retrieve a reference to the given thread-local storage slot.
    ///
    /// Returns Some(Err(_)) if the slot has already been destructed. Returns None if the slot has
    /// not yet been initialized.
    pub(crate) fn local<T: 'static>(&self, key: &'static LocalKey<T>) -> Option<Result<&T, AlreadyDestructedError>> {
        self.local_storage.get(key.into())
    }

    /// Initialize the given thread-local storage slot with a new value.
    ///
    /// Panics if the slot has already been initialized.
    pub(crate) fn init_local<T: 'static>(&mut self, key: &'static LocalKey<T>, value: T) {
        self.local_storage.init(key.into(), value)
    }

    /// Return ownership of the next still-initialized thread-local storage slot, to be used when
    /// running thread-local storage destructors.
    ///
    /// TLS destructors are a little tricky:
    /// 1. Their code can perform synchronization operations (and so require Shuttle to call back
    ///    into ExecutionState), so we can't drop them from within an ExecutionState borrow. Instead
    ///    we move the contents of a slot to the caller to be dropped outside the borrow.
    /// 2. It's valid for destructors to read other TLS slots, although destructor order is
    ///    undefined. This also means it's valid for a destructor to *initialize* another TLS slot.
    ///    To make this work, we run the destructors incrementally, so one destructor can initialize
    ///    another slot that just gets added via `init_local` like normal, and then will be
    ///    available to be popped on a future call to `pop_local`. To prevent an infinite loop, we
    ///    forbid *reinitializing* a TLS slot whose destructor has already run, or is currently
    ///    being run.
    pub(crate) fn pop_local(&mut self) -> Option<Box<dyn Any>> {
        self.local_storage.pop()
    }

    /// Park the task if its park token is unavailable. If the task blocks, then it will be woken up
    /// when the token becomes available or spuriously without consuming the token (see the
    /// documentation for [`std::thread::park`], which says that "it may also return spuriously,
    /// without consuming the token"). Returns true if the execution should switch to a different
    /// task (e.g., if the token was unavailable).
    pub(crate) fn park(&mut self) -> bool {
        assert!(
            !self.park_state.blocked_in_park,
            "task cannot park while already parked"
        );
        assert!(!self.blocked(), "task cannot park while blocked by something else");

        if self.park_state.token_available {
            self.park_state.token_available = false;
            false
        } else {
            self.park_state.blocked_in_park = true;
            self.block(true);
            true
        }
    }

    /// Make the task's park token available, and unblock the task if it was parked.
    pub(crate) fn unpark(&mut self) {
        if self.park_state.blocked_in_park {
            assert!(
                self.blocked() && self.can_spuriously_wakeup(),
                "parked tasks should be blocked"
            );
            assert!(
                !self.park_state.token_available,
                "token shouldn't be available for parked task"
            );

            self.unblock();
        } else {
            // If the thread isn't currently blocked in `park`, then make the token available. If
            // the token already is available, then this does nothing.
            self.park_state.token_available = true;
        }
    }

    pub(crate) fn get_tag(&self) -> Option<Arc<dyn Tag>> {
        self.tag.clone()
    }

    /// Sets the `tag` field of the current task.
    /// Returns the `tag` which was there previously.
    pub(crate) fn set_tag(&mut self, tag: Arc<dyn Tag>) -> Option<Arc<dyn Tag>> {
        TASK_ID_TO_TAGS.with(|cell| cell.borrow_mut().insert(self.id(), tag.clone()));
        self.tag.replace(tag)
    }
}

#[derive(PartialEq, Eq, Clone, Copy, Debug)]
pub(crate) enum TaskState {
    /// Available to be scheduled
    Runnable,
    /// Blocked in a synchronization operation
    Blocked { allow_spurious_wakeups: bool },
    /// A `Future` that returned `Pending` is waiting to be woken up
    Sleeping,
    /// Task has finished
    Finished,
}

#[derive(PartialEq, Eq, Clone, Copy, Debug, Default)]
pub(crate) struct ParkState {
    /// Whether the task's park token is currently available. If it's available, then the next time
    /// the task calls `park`, the token will be atomically consumed and the task will continue
    /// executing. If it's not available, then the task will block until either another task makes
    /// it available with `unpark`, or a spurious wakeup occurs.
    token_available: bool,

    /// Whether the task is currently blocked in a call to `park`.
    /// Invariant: `!(token_available && blocked_in_park)`. If the token is available, then the task
    /// shouldn't be blocked in a call to `park`---the task should either have been woken up when
    /// the token became available, or never have blocked in the first place if the token was
    /// available before the call to `park`.
    blocked_in_park: bool,
}

/// A `TaskId` is a unique identifier for a task. `TaskId`s are never reused within a single
/// execution.
#[derive(PartialEq, Eq, Hash, Clone, Copy, PartialOrd, Ord)]
pub struct TaskId(pub(super) usize);

impl Debug for TaskId {
    // If the `TaskName` label is set, use that when generating the Debug string
    fn fmt(&self, f: &mut std::fmt::Formatter<'_>) -> std::fmt::Result {
        if let Some(name) = get_name_for_task(*self) {
            f.write_str(&format!("{:?}({})", name, self.0))
        } else {
            f.debug_tuple("TaskId").field(&self.0).finish()
        }
    }
}

impl From<usize> for TaskId {
    fn from(id: usize) -> Self {
        TaskId(id)
    }
}

impl From<TaskId> for usize {
    fn from(tid: TaskId) -> usize {
        tid.0
    }
}

/// A `TaskSet` is a set of `TaskId`s but implemented efficiently as a BitVec
#[derive(PartialEq, Eq)]
pub(crate) struct TaskSet {
    tasks: BitVec,
}

impl TaskSet {
    pub const fn new() -> Self {
        Self { tasks: BitVec::EMPTY }
    }

    pub fn contains(&self, tid: TaskId) -> bool {
        // Return false if tid is outside the TaskSet
        (tid.0 < self.tasks.len()) && self.tasks[tid.0]
    }

    pub fn is_empty(&self) -> bool {
        self.tasks.iter().all(|b| !*b)
    }

    /// Add a task to the set. If the set did not have this value present, `true` is returned. If
    /// the set did have this value present, `false` is returned.
    pub fn insert(&mut self, tid: TaskId) -> bool {
        if tid.0 >= self.tasks.len() {
            self.tasks.resize(DEFAULT_INLINE_TASKS.max(1 + tid.0), false);
        }
        !std::mem::replace(&mut *self.tasks.get_mut(tid.0).unwrap(), true)
    }

    /// Removes a value from the set. Returns whether the value was present in the set.
    pub fn remove(&mut self, tid: TaskId) -> bool {
        if tid.0 >= self.tasks.len() {
            return false;
        }
        std::mem::replace(&mut self.tasks.get_mut(tid.0).unwrap(), false)
    }

    pub fn iter(&self) -> impl Iterator<Item = TaskId> + '_ {
        self.tasks
            .iter()
            .enumerate()
            .filter(|(_, b)| **b)
            .map(|(i, _)| TaskId(i))
    }
}

impl Debug for TaskSet {
    fn fmt(&self, f: &mut std::fmt::Formatter<'_>) -> std::fmt::Result {
        write!(f, "TaskSet {{ ")?;
        for (i, t) in self.iter().enumerate() {
            if i > 0 {
                write!(f, ", ")?;
            }
            write!(f, "{t:?}")?;
        }
        write!(f, " }}")
    }
}

impl<T: 'static> From<&'static LocalKey<T>> for StorageKey {
    fn from(key: &'static LocalKey<T>) -> Self {
        Self(key as *const _ as usize, 0x1)
    }
}<|MERGE_RESOLUTION|>--- conflicted
+++ resolved
@@ -273,15 +273,12 @@
     #[allow(deprecated)]
     tag: Option<Arc<dyn Tag>>,
 
-<<<<<<< HEAD
     // If `RUST_BACKTRACE`/`RUST_LIB_BACKTRACE` is set then this will be populated on task block.
     pub(crate) backtrace: Backtrace,
-=======
     /// The signature of a Task; this is an identifier that is *not* guaranteed to be unique but should be *mostly*
     /// stable across iterations in a single Shuttle test. Tasks with the same signature are very likely to exhibit
     /// similar behavior
     pub(crate) signature: TaskSignature,
->>>>>>> 253e65dc
 }
 
 #[allow(deprecated)]
@@ -329,11 +326,8 @@
             span_stack,
             local_storage: StorageMap::new(),
             tag: None,
-<<<<<<< HEAD
             backtrace: Backtrace::disabled(),
-=======
             signature,
->>>>>>> 253e65dc
         };
 
         if let Some(tag) = tag {
